--- conflicted
+++ resolved
@@ -419,11 +419,8 @@
 
     # Test only the 1st pass
     extractor.disable_second_pass = True
-<<<<<<< HEAD
+
     charge_1, pulse_time_1, is_valid = extractor(waveforms, 1, selected_gain_channel)
-=======
-    charge_1, pulse_time_1 = extractor(waveforms, 1, selected_gain_channel)
->>>>>>> d7f8a58e
     assert_allclose(
         charge_1[signal_pixels & integration_window_inside],
         true_charge[signal_pixels & integration_window_inside],
@@ -434,10 +431,7 @@
         true_time[signal_pixels & integration_window_inside],
         rtol=0.15,
     )
-<<<<<<< HEAD
     assert is_valid == True
-=======
->>>>>>> d7f8a58e
 
     # Test also the 2nd pass
     extractor.disable_second_pass = False
