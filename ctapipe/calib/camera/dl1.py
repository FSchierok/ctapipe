"""
Module containing general functions that will perform the dl1 calibration
on any event regardless of the origin/telescope, and store the calibration
inside the event container.
"""
import numpy as np
from .charge_extractors import NeighbourPeakIntegrator
from .waveform_cleaning import NullWaveformCleaner
from ctapipe.core import Component
from ctapipe.instrument import CameraGeometry
from ctapipe.core.traits import Float


def integration_correction(n_chan, pulse_shape, refstep, time_slice,
                           window_width, window_shift):
    """
    Obtain the integration correction for the window specified.

    This correction accounts for the cherenkov signal that may be missed due
    to a smaller integration window by looking at the reference pulse shape.

    Provides the same result as set_integration_correction from readhess.

    Parameters
    ----------
    n_chan : int
        Number of gain channels for the telescope
    pulse_shape : ndarray
        Numpy array containing the pulse shape for each channel.
    refstep : int
        The step in time for each sample of the reference pulse shape
    time_slice : int
        The step in time for each sample of the waveforms
    window_width : int
        Width of the integration window.
    window_shift : int
        Shift to before the peak for the start of the integration window.

    Returns
    -------
    correction : list[2]
        Value of the integration correction for this telescope for each
        channel.
    """
    correction = np.ones(n_chan)
    for chan in range(n_chan):
        pshape = pulse_shape[chan]
        if pshape.all() is False or time_slice == 0 or refstep == 0:
            continue

        ref_x = np.arange(0, pshape.size * refstep, refstep)
        edges = np.arange(0, pshape.size * refstep + 1, time_slice)

        sampled, se = np.histogram(ref_x, edges, weights=pshape, density=True)
        n_samples = sampled.size
        start = sampled.argmax() - window_shift
        end = start + window_width

        if window_width > n_samples:
            window_width = n_samples
        if start < 0:
            start = 0
        if start + window_width > n_samples:
            start = n_samples - window_width

        integration = np.diff(se)[start:end] * sampled[start:end]
        correction[chan] = 1 / np.sum(integration)

    return correction


class CameraDL1Calibrator(Component):
    name = 'CameraCalibrator'
    radius = Float(None, allow_none=True,
                   help='Pixels within radius from a pixel are considered '
                        'neighbours to the pixel. Set to None for the default '
                        '(1.4 * min_pixel_seperation).').tag(config=True)
    clip_amplitude = Float(None, allow_none=True,
                           help='Amplitude in p.e. above which the signal is '
                                'clipped. Set to None for no '
                                'clipping.').tag(config=True)

    def __init__(self, config, tool, extractor=None, cleaner=None, **kwargs):
        """
        The calibrator for DL1 charge extraction. Fills the dl1 container.

        It handles the integration correction and, if required, the list of
        neighbours.

        Parameters
        ----------
        config : traitlets.loader.Config
            Configuration specified by config file or cmdline arguments.
            Used to set traitlet values.
            Set to None if no configuration to pass.
        tool : ctapipe.core.Tool
            Tool executable that is calling this component.
            Passes the correct logger to the component.
            Set to None if no Tool to pass.
        extractor : ctapipe.calib.camera.charge_extractors.ChargeExtractor
            The extractor to use to extract the charge from the waveforms.
            By default the NeighbourPeakIntegrator with default configuration
            is used.
        cleaner : ctapipe.calib.camera.waveform_cleaners.Cleaner
            The waveform cleaner to use. By default no cleaning is
            applied to the waveforms.
        kwargs
        """
        super().__init__(config=config, parent=tool, **kwargs)
        self.extractor = extractor
        if self.extractor is None:
            self.extractor = NeighbourPeakIntegrator(config, tool)
        self.cleaner = cleaner
        if self.cleaner is None:
            self.cleaner = NullWaveformCleaner(config, tool)
        self._dl0_empty_warn = False

    def check_dl0_exists(self, event, telid):
        """
        Check that dl0 data exists. If it does not, then do not change dl1.

        This ensures that if the containers were filled from a file containing
        dl1 data, it is not overwritten by non-existant data.

        Parameters
        ----------
        event : container
            A `ctapipe` event container
        telid : int
            The telescope id.

        Returns
        -------
        bool
            True if dl0.tel[telid].pe_samples is not None, else false.
        """
        dl0 = event.dl0.tel[telid].pe_samples
        if dl0 is not None:
            return True
        else:
            if not self._dl0_empty_warn:
                self.log.warning("Encountered an event with no DL0 data. "
                                 "DL1 is unchanged in this circumstance.")
                self._dl0_empty_warn = True
            return False

    @staticmethod
    def get_geometry(event, telid):
        """
        Obtain the geometry for this telescope.

        Parameters
        ----------
        event : container
            A `ctapipe` event container
        telid : int
            The telescope id.
            The neighbours are calculated once per telescope.
            
        Returns
        -------
        `CameraGeometry`
        """
        return CameraGeometry.guess(*event.inst.pixel_pos[telid],
                                    event.inst.optical_foclen[telid])

    def get_correction(self, event, telid):
        """
        Obtain the integration correction for this telescope.

        Parameters
        ----------
        event : container
            A `ctapipe` event container
        telid : int
            The telescope id.
            The integration correction is calculated once per telescope.
            
        Returns
        -------
        ndarray
        """
        try:
            shift = self.extractor.window_shift
            width = self.extractor.window_width
            n_chan = event.inst.num_channels[telid]
            shape = event.mc.tel[telid].reference_pulse_shape
            step = event.mc.tel[telid].meta['refstep']
            time_slice = event.mc.tel[telid].time_slice
            correction = integration_correction(n_chan, shape, step,
                                                time_slice, width, shift)
            return correction
        except AttributeError:
            # Don't apply correction when window_shift or window_width
            # does not exist in extractor, or when container does not have
            # a reference pulse shape
            return np.ones(event.inst.num_channels[telid])

    def calibrate(self, event):
        """
        Fill the dl1 container with the calibration data that results from the
        configuration of this calibrator.

        Parameters
        ----------
        event : container
            A `ctapipe` event container
        """
        for telid in event.dl0.tels_with_data:
            if self.check_dl0_exists(event, telid):
                waveforms = event.dl0.tel[telid].pe_samples

                # Clean waveforms
                cleaned = self.cleaner.apply(waveforms)

                # Extract charge
                if self.extractor.requires_neighbours():
                    e = self.extractor
                    e.neighbours = self.get_geometry(event, telid).neighbors
                extract = self.extractor.extract_charge
                charge, peakpos, window = extract(cleaned)

                # Apply integration correction
<<<<<<< HEAD
                if self.correction:
                    correction = np.asarray(self.get_correction(event, telid))
                    corrected = charge * correction[:, np.newaxis]
                else:
                    corrected = charge
=======
                corrected = charge * self.get_correction(event, telid)[:, None]
>>>>>>> 9c3ae2c8

                # Clip amplitude
                if self.clip_amplitude:
                    corrected[corrected > self.clip_amplitude] = \
                        self.clip_amplitude

                # Store into event container
                event.dl1.tel[telid].image = corrected
                event.dl1.tel[telid].extracted_samples = window
                event.dl1.tel[telid].peakpos = peakpos
                event.dl1.tel[telid].cleaned = cleaned<|MERGE_RESOLUTION|>--- conflicted
+++ resolved
@@ -221,15 +221,7 @@
                 charge, peakpos, window = extract(cleaned)
 
                 # Apply integration correction
-<<<<<<< HEAD
-                if self.correction:
-                    correction = np.asarray(self.get_correction(event, telid))
-                    corrected = charge * correction[:, np.newaxis]
-                else:
-                    corrected = charge
-=======
                 corrected = charge * self.get_correction(event, telid)[:, None]
->>>>>>> 9c3ae2c8
 
                 # Clip amplitude
                 if self.clip_amplitude:
